--- conflicted
+++ resolved
@@ -307,15 +307,8 @@
 	NSArray *eventPathsArray	= (__bridge NSArray *)eventPaths;
 	NSArray *watchedURLs		= [watcher watchedURLs];
 	NSArray *excludedURLs		= [watcher excludedURLs];
-<<<<<<< HEAD
-	NSArray *eventPathsArray	= (NSArray *)eventPaths;
-	BOOL shouldIgnore			= NO;
 	CDEvent *lastEvent			= nil;
-	
-=======
-	CDEvent *lastEvent			= nil;
-
->>>>>>> 98abd8e9
+
 	for (NSUInteger i = 0; i < numEvents; ++i) {
 		BOOL shouldIgnore = NO;
 		FSEventStreamEventFlags flags = eventFlags[i];
@@ -348,18 +341,8 @@
 		}
 		
 		if (!shouldIgnore) {
-<<<<<<< HEAD
-			CDEvent *event = [[CDEvent alloc] initWithIdentifier:eventIds[i]
-												   date:[NSDate date]
-													URL:eventURL
-												  flags:eventFlags[i]];
-			// Dispose of old lastEvent and retain the currently last
-			[lastEvent release];
-			lastEvent = [event retain];
-=======
 			CDEvent *event = [[CDEvent alloc] initWithIdentifier:identifier date:[NSDate date] URL:eventURL flags:flags];
 			lastEvent = event;
->>>>>>> 98abd8e9
 			
 			CDEventsEventBlock eventBlock = [watcher eventBlock];
 			eventBlock(watcher, event);
@@ -368,10 +351,6 @@
 	
 	if (lastEvent) {
 		[watcher setLastEvent:lastEvent];
-<<<<<<< HEAD
-		[lastEvent release];
-=======
->>>>>>> 98abd8e9
 	}
 }
 
